--- conflicted
+++ resolved
@@ -1,7 +1,4 @@
 from ._sample_lrs import sample_lrs
-<<<<<<< HEAD
 from ._sample_anndata import generate_toy_spatial
-=======
 from ._toy_adata import get_toy_adata
-from .datasets import kang_2018
->>>>>>> 06bb1f1b
+from .datasets import kang_2018