from __future__ import annotations

from ._liana_pipe import liana_pipe

from anndata import AnnData
from pandas import DataFrame, concat
from typing import Optional


class MethodMeta:
    """
    A Class used to store Method Metadata
    """
    def __init__(self,
                 method_name: str,
                 complex_cols: list,
                 add_cols: list,
                 fun,
                 magnitude: str | None,
                 magnitude_ascending: bool | None,
                 specificity: str | None,
                 specificity_ascending: bool | None,
                 permute: bool,
                 reference: str
                 ):
        """
        Parameters
        ----------
        method_name
            Name of the Method
        complex_cols
            Columns relevant for protein complexes
        add_cols
            Additional columns required by the method
        fun
            Interaction Scoring function
        magnitude
            Name of the `magnitude` Score (None if not present)
        magnitude_ascending
            Whether to rank `magnitude` in ascending manner (None if not relevant)
        specificity
            Name of the `specificity` Score if Present (None if not present)
        specificity_ascending
            Whether to rank `magnitude` in ascending manner  (None if not relevant)
        permute
            Whether it requires permutations
        reference
            Publication reference in Harvard style
        """
        self.method_name = method_name
        self.complex_cols = complex_cols
        self.add_cols = add_cols
        self.fun = fun
        self.magnitude = magnitude
        self.magnitude_ascending = magnitude_ascending
        self.specificity = specificity
        self.specificity_ascending = specificity_ascending
        self.permute = permute
        self.reference = reference

    def describe(self):
        """Briefly described the method"""
        print(
            f"{self.method_name} uses `{self.magnitude}` and `{self.specificity}`"
            f" as measures of expression strength and interaction specificity, respectively"
        )

    def reference(self):
        """Prints out reference in Harvard format"""
        print(self.reference)

    def get_meta(self):
        """Returns method metadata as pandas row"""
        meta = DataFrame([{"Method Name": self.method_name,
                           "Magnitude Score": self.magnitude,
                           "Specificity Score": self.specificity,
                           "Reference": self.reference
                           }])
        return meta


class Method(MethodMeta):
    """
    liana's Method Class
    """
<<<<<<< HEAD

    def __init__(self, _method):
        super().__init__(method_name=_method.method_name,
                         complex_cols=_method.complex_cols,
                         add_cols=_method.add_cols,
                         fun=_method.fun,
                         magnitude=_method.magnitude,
                         magnitude_ascending=_method.magnitude_ascending,
                         specificity=_method.specificity,
                         specificity_ascending=_method.specificity_ascending,
                         permute=_method.permute,
                         reference=_method.reference
=======
    def __init__(self, _SCORE):
        super().__init__(method_name=_SCORE.method_name,
                         complex_cols=_SCORE.complex_cols,
                         add_cols=_SCORE.add_cols,
                         fun=_SCORE.fun,
                         magnitude=_SCORE.magnitude,
                         magnitude_ascending=_SCORE.magnitude_ascending,
                         specificity=_SCORE.specificity,
                         specificity_ascending=_SCORE.specificity_ascending,
                         permute=_SCORE.permute,
                         reference=_SCORE.reference
>>>>>>> 90a6396d
                         )
        self._method = _method

    def __call__(self,
                 adata: AnnData,
                 groupby: str,
                 resource_name: str = 'consensus',
                 expr_prop: float = 0.1,
                 min_cells: int = 5,
                 base: float = 2.718281828459045,
                 supp_columns: list = None,
                 return_all_lrs: bool = False,
                 use_raw: Optional[bool] = True,
                 layer: Optional[str] = None,
                 de_method='t-test',
                 verbose: Optional[bool] = False,
                 n_perms: int = 1000,
                 seed: int = 1337,
                 resource: Optional[DataFrame] = None,
                 inplace=True):
        """
        Parameters
        ----------
        adata
            Annotated data object.
        groupby
            The key of the observations grouping to consider.
        resource_name
            Name of the resource to be loaded and use for ligand-receptor inference.
        expr_prop
            Minimum expression proportion for the ligands/receptors (and their subunits) in the
            corresponding cell identities. Set to `0`, to return unfiltered results.
        min_cells
            Minimum cells per cell identity (`groupby`) to be considered for downstream analysis
        base
            Exponent base used to reverse the log-transformation of matrix. Note that this is
            relevant only for the `logfc` method.
        supp_columns
            Any additional columns to be added from any of the methods implemented in
            liana, or any of the columns returned by `scanpy.tl.rank_genes_groups`, each
            starting with ligand_* or receptor_*. For example, `['ligand_pvals', 'receptor_pvals']`.
            `None` by default.
        return_all_lrs
            Bool whether to return all LRs, or only those that surpass the `expr_prop`
            threshold. Those interactions that do not pass the `expr_prop` threshold will
            be assigned to the *worst* score of the ones that do. `False` by default.
        use_raw
            Use raw attribute of adata if present.
        layer
            Layer in anndata.AnnData.layers to use. If None, use anndata.AnnData.X.
        de_method
            Differential expression method. `scanpy.tl.rank_genes_groups` is used to rank genes
            according to 1vsRest. The default method is 't-test'. Only relevant if p-values
            are included in `supp_cols`
        verbose
            Verbosity flag
        n_perms
            Number of permutations for the permutation test. Note that this is relevant
            only for permutation-based methods - e.g. `CellPhoneDB`
        seed
            Random seed for reproducibility.
        resource
            Parameter to enable external resources to be passed. Expects a pandas dataframe
            with [`ligand`, `receptor`] columns. None by default. If provided will overrule
            the resource requested via `resource_name`
        inplace
            If true return `DataFrame` with results, else assign to `.uns`.

        Returns
        -------
            If ``inplace = False``, returns a `DataFrame` with ligand-receptor results
            Otherwise, modifies the ``adata`` object with the following key:
            - :attr:`anndata.AnnData.uns` ``['liana_res']`` with the aforementioned DataFrame
        """
        if supp_columns is None:
            supp_columns = []

        liana_res = liana_pipe(adata=adata,
                               groupby=groupby,
                               resource_name=resource_name,
                               resource=resource,
                               expr_prop=expr_prop,
                               min_cells=min_cells,
                               supp_columns=supp_columns,
                               return_all_lrs=return_all_lrs,
                               base=base,
                               de_method=de_method,
                               verbose=verbose,
                               _score=self._method,
                               n_perms=n_perms,
                               seed=seed,
                               use_raw=use_raw,
                               layer=layer,
                               )
        adata.uns['liana_res'] = liana_res
        return None if inplace else liana_res


def _show_methods(methods):
    return concat([method.get_meta() for method in methods])<|MERGE_RESOLUTION|>--- conflicted
+++ resolved
@@ -83,8 +83,6 @@
     """
     liana's Method Class
     """
-<<<<<<< HEAD
-
     def __init__(self, _method):
         super().__init__(method_name=_method.method_name,
                          complex_cols=_method.complex_cols,
@@ -96,19 +94,6 @@
                          specificity_ascending=_method.specificity_ascending,
                          permute=_method.permute,
                          reference=_method.reference
-=======
-    def __init__(self, _SCORE):
-        super().__init__(method_name=_SCORE.method_name,
-                         complex_cols=_SCORE.complex_cols,
-                         add_cols=_SCORE.add_cols,
-                         fun=_SCORE.fun,
-                         magnitude=_SCORE.magnitude,
-                         magnitude_ascending=_SCORE.magnitude_ascending,
-                         specificity=_SCORE.specificity,
-                         specificity_ascending=_SCORE.specificity_ascending,
-                         permute=_SCORE.permute,
-                         reference=_SCORE.reference
->>>>>>> 90a6396d
                          )
         self._method = _method
 
