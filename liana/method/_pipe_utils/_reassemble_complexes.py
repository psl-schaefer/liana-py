"""
Functions to deal with protein complexes
"""
from __future__ import annotations

import pandas as pd
import numpy as np


def filter_reassemble_complexes(lr_res,
                                _key_cols,
                                complex_cols,
                                expr_prop,
                                return_all_lrs=False,
                                complex_policy='min'):
    """
    Reassemble complexes from exploded long-format pandas Dataframe.

    Parameters
    ----------
    lr_res
        long-format pandas dataframe with exploded complex subunits
    _key_cols
        primary key for lr_res, typically a list with the following elements -
        ['source', 'target', 'ligand_complex', 'receptor_complex']
    complex_cols
        method/complex-relevant columns
    expr_prop
        minimum expression proportion for each subunit in a complex
    return_all_lrs
        Bool whether to return all LRs, or only those that surpass the expr_prop
        threshold. `False` by default.
    complex_policy
        approach by which the complexes are reassembled

    Return
    -----------
    lr_res: a reduced long-format pandas dataframe
    """
    # Filter by expr_prop (inner join only complexes where all subunits are expressed)
    expressed = (lr_res[_key_cols + ['ligand_props', 'receptor_props']]
                 .set_index(_key_cols)
                 .stack()
                 .groupby(_key_cols)
                 .agg(prop_min=complex_policy)
                 .reset_index()
                 )
    expressed = expressed[expressed['prop_min'] >= expr_prop]

    if not return_all_lrs:
        lr_res = lr_res.merge(expressed, how='inner', on=_key_cols)
    else:
        expressed['lrs_to_keep'] = True
        lr_res = lr_res.merge(expressed, how='left', on=_key_cols)
         # deal with duplicated subunits
         # subunits that are not expressed might not represent the most relevant subunit
        lr_res.drop_duplicates(subset=_key_cols, inplace=True)
        lr_res['lrs_to_keep'].fillna(value=False, inplace=True)
        lr_res['prop_min'].fillna(value=0, inplace=True)

    # check if complex policy is only min
    aggs = {complex_policy, 'min'}
    
    for col in complex_cols:
        lr_res = _reduce_complexes(col=col, 
                                   lr_res=lr_res,
                                   key_cols=_key_cols,
                                   aggs=aggs)


    # check if there are any duplicated subunits
    duplicate_mask = lr_res.duplicated(subset=_key_cols, keep=False)
    if duplicate_mask.any():
        # check if there are any non-equal subunit values
        if not lr_res[duplicate_mask].groupby(_key_cols)[complex_cols].transform(lambda x: x.duplicated(keep=False)).all().all():
            print('Warning: there were duplicated subunits in the complexes. ' + 
                  'The subunits were reduced to only the minimum expression subunit. ' +
                  'However, there were subunits that were not the same within a complex. ')
        lr_res = lr_res.drop_duplicates(subset=_key_cols, keep='first')

    return lr_res



def _reduce_complexes(col: str,
                      lr_res: pd.DataFrame,
                      key_cols: list,
                      aggs: (dict | str)
                      ):
<<<<<<< HEAD
    """
    Reduce the complexes

    Parameters
    ------------

    col
        column by which we are reducing the complexes
    lr_res
     liana_pipe generated long DataFrame
    key_cols
        a list of columns that define each row as unique
    aggs
        dictionary with the way(s) by which we aggregate. Note 'min' should be there -
        we need the miniumum to find the lowest expression subunits, which are then used
        to reduce the exploded complexes

    Return
    -----------
    lr_res with exploded complexes reduced to only the minimum (default) subunit

    """    
    # Group by keys
=======
>>>>>>> c4273853
    lr_res = lr_res.groupby(key_cols)

    # Get min cols by which we will join
    # then rename from agg name to column name (e.g. 'min' to 'ligand_min')
    lr_min = lr_res[col].agg(aggs).reset_index().copy(). \
        rename(columns={agg: col.split('_')[0] + '_' + agg for agg in aggs})

    # right is the min subunit for that column
    join_key = col.split('_')[0] + '_min'  # ligand_min or receptor_min

    # Here, I join the min value and keep only those rows that match
    lr_res = lr_res.obj.merge(lr_min, on=key_cols, how='inner')
    lr_res = lr_res[lr_res[col] == lr_res[join_key]].drop(join_key, axis=1)

    return lr_res


def explode_complexes(resource: pd.DataFrame,
                      SOURCE='ligand',
                      TARGET='receptor') -> pd.DataFrame:
    """
    Function to explode ligand-receptor complexes

    Parameters
    ----------
    resource
        Ligand-receptor resource
    SOURCE
        Name of the source (typically ligand) column
    TARGET
        Name of the target (typically receptor) column

    Returns
    -------
    A resource with exploded complexes

    """
    resource['interaction'] = resource[SOURCE] + '&' + resource[TARGET]
    resource = (resource.set_index('interaction')
                .apply(lambda x: x.str.split('_'))
                .explode([TARGET])
                .explode(SOURCE)
                .reset_index()
                )
    resource[[f'{SOURCE}_complex', f'{TARGET}_complex']] = resource[
        'interaction'].str.split('&', expand=True)

    return resource<|MERGE_RESOLUTION|>--- conflicted
+++ resolved
@@ -87,32 +87,6 @@
                       key_cols: list,
                       aggs: (dict | str)
                       ):
-<<<<<<< HEAD
-    """
-    Reduce the complexes
-
-    Parameters
-    ------------
-
-    col
-        column by which we are reducing the complexes
-    lr_res
-     liana_pipe generated long DataFrame
-    key_cols
-        a list of columns that define each row as unique
-    aggs
-        dictionary with the way(s) by which we aggregate. Note 'min' should be there -
-        we need the miniumum to find the lowest expression subunits, which are then used
-        to reduce the exploded complexes
-
-    Return
-    -----------
-    lr_res with exploded complexes reduced to only the minimum (default) subunit
-
-    """    
-    # Group by keys
-=======
->>>>>>> c4273853
     lr_res = lr_res.groupby(key_cols)
 
     # Get min cols by which we will join
